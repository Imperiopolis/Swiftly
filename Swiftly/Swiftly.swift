--- conflicted
+++ resolved
@@ -10,21 +10,7 @@
 
 public protocol Swiftlyable {
 
-<<<<<<< HEAD
-    - returns: An array of constraints that represent the applied layout. This can be used to dynamically enable / disable a given layout.
-    */
-    func applyLayoutWithPreviousView(_ callback: (_ previousView: UIView) -> [Swiftly]) -> [NSLayoutConstraint] {
-        var constraints = [NSLayoutConstraint]()
-
-        var previousView: UIView?
-        for view in self {
-            if let previousView = previousView {
-                let swiftly = callback(previousView)
-                constraints += view.applyLayout(layoutArray: swiftly)
-            }
-=======
     var superview: UIView? { get }
->>>>>>> aa0a0d89
 
 }
 
@@ -49,42 +35,6 @@
      - returns: An array of constraints that represent the applied layout. This can be used to dynamically enable / disable a given layout.
      */
     internal func applyLayout(layoutArray: [Swiftly]) -> [NSLayoutConstraint] {
-<<<<<<< HEAD
-        var constraints = [NSLayoutConstraint]()
-
-        for view in self {
-            constraints += view.applyLayout(layoutArray: layoutArray)
-        }
-
-        return constraints
-    }
-
-    /**
-     Apply a variadic list of Swiftly objects to an array of layout guides. This is appended to any existing constraints.
-
-     - parameter layout: The layout(s) to apply.
-
-     - returns: An array of constraints that represent the applied layout. This can be used to dynamically enable / disable a given layout.
-     */
-    @discardableResult
-    func applyLayout(_ layout: Swiftly...) -> [NSLayoutConstraint] {
-        return applyLayout(layoutArray: layout)
-    }
-    
-}
-
-public extension UIView {
-
-    /**
-    Apply an array of Swiftly objects to a view. This is appended to any existing constraints.
-
-    - parameter layoutArray: The layout(s) to apply.
-
-    - returns: An array of constraints that represent the applied layout. This can be used to dynamically enable / disable a given layout.
-    */
-    internal func applyLayout(layoutArray: [Swiftly]) -> [NSLayoutConstraint] {
-=======
->>>>>>> aa0a0d89
         guard let superview = superview else {
             fatalError("You must assign a superview before applying a layout")
         }
@@ -146,13 +96,8 @@
 
      - parameter layout: The layout(s) to apply.
 
-<<<<<<< HEAD
-    - returns: An array of constraints that represent the applied layout. This can be used to dynamically enable / disable a given layout.
-    */
-=======
      - returns: An array of constraints that represent the applied layout. This can be used to dynamically enable / disable a given layout.
      */
->>>>>>> aa0a0d89
     @discardableResult
     func applyLayout(_ layout: Swiftly...) -> [NSLayoutConstraint] {
         return applyLayout(layoutArray: layout)
@@ -213,20 +158,6 @@
         return constraints
     }
 
-<<<<<<< HEAD
-    /**
-     Apply a variadic list of Swiftly objects to a view. This is appended to any existing constraints.
-
-     - parameter layout: The layout(s) to apply.
-
-     - returns: An array of constraints that represent the applied layout. This can be used to dynamically enable / disable a given layout.
-     */
-    @discardableResult
-    func applyLayout(_ layout: Swiftly ...) -> [NSLayoutConstraint] {
-        return applyLayout(layoutArray: layout)
-    }
-=======
->>>>>>> aa0a0d89
 }
 
 /**
